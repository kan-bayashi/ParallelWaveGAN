#!/usr/bin/env python3
# -*- coding: utf-8 -*-

# Copyright 2019 Tomoki Hayashi
#  MIT License (https://opensource.org/licenses/MIT)

"""Normalize feature files and dump them."""

import argparse
import logging
import os

import numpy as np
import yaml
from sklearn.preprocessing import StandardScaler
from tqdm import tqdm

from parallel_wavegan.datasets import (
    AudioMelDataset,
<<<<<<< HEAD
    AudioMelF0ExcitationDataset,
    AudioMelSCPDataset,
    MelDataset,
    MelF0ExcitationDataset,
=======
    AudioMelSCPDataset,
    MelDataset,
>>>>>>> 4a608293
    MelSCPDataset,
)
from parallel_wavegan.utils import read_hdf5, write_hdf5


def main():
    """Run preprocessing process."""
    parser = argparse.ArgumentParser(
        description=(
            "Normalize dumped raw features (See detail in"
            " parallel_wavegan/bin/normalize.py)."
        )
    )
    parser.add_argument(
        "--rootdir",
        default=None,
        type=str,
        help=(
            "directory including feature files to be normalized. "
            "you need to specify either *-scp or rootdir."
        ),
    )
    parser.add_argument(
        "--wav-scp",
        default=None,
        type=str,
        help="kaldi-style wav.scp file. you need to specify either *-scp or rootdir.",
    )
    parser.add_argument(
        "--feats-scp",
        default=None,
        type=str,
        help="kaldi-style feats.scp file. you need to specify either *-scp or rootdir.",
    )
    parser.add_argument(
        "--segments",
        default=None,
        type=str,
        help="kaldi-style segments file.",
    )
    parser.add_argument(
        "--dumpdir",
        type=str,
        required=True,
        help="directory to dump normalized feature files.",
    )
    parser.add_argument(
        "--stats",
        type=str,
        required=True,
        help="statistics file.",
    )
    parser.add_argument(
        "--skip-wav-copy",
        default=False,
        action="store_true",
        help="whether to skip the copy of wav files.",
    )
    parser.add_argument(
        "--config",
        type=str,
        required=True,
        help="yaml format configuration file.",
<<<<<<< HEAD
=======
    )
    parser.add_argument(
        "--target-feats",
        type=str,
        default="feats",
        choices=["feats", "local"],
        help="target name to be normalized.",
>>>>>>> 4a608293
    )
    parser.add_argument(
        "--verbose",
        type=int,
        default=1,
        help="logging level. higher is more logging. (default=1)",
    )
    args = parser.parse_args()

    # set logger
    if args.verbose > 1:
        logging.basicConfig(
            level=logging.DEBUG,
            format="%(asctime)s (%(module)s:%(lineno)d) %(levelname)s: %(message)s",
        )
    elif args.verbose > 0:
        logging.basicConfig(
            level=logging.INFO,
            format="%(asctime)s (%(module)s:%(lineno)d) %(levelname)s: %(message)s",
        )
    else:
        logging.basicConfig(
            level=logging.WARN,
            format="%(asctime)s (%(module)s:%(lineno)d) %(levelname)s: %(message)s",
        )
        logging.warning("Skip DEBUG/INFO messages")

    # load config
    with open(args.config) as f:
        config = yaml.load(f, Loader=yaml.Loader)
    config.update(vars(args))

    # check model architecture
    generator_type = (config.get("generator_type", "ParallelWaveGANGenerator"),)
    use_f0_and_excitation = generator_type == "UHiFiGANGenerator"

    # check arguments
    if (args.feats_scp is not None and args.rootdir is not None) or (
        args.feats_scp is None and args.rootdir is None
    ):
        raise ValueError("Please specify either --rootdir or --feats-scp.")

    # check directory existence
    if not os.path.exists(args.dumpdir):
        os.makedirs(args.dumpdir)

    # get dataset
    if args.rootdir is not None:
        global_query = None
        global_load_fn = None
        if config["format"] == "hdf5":
            audio_query, mel_query = "*.h5", "*.h5"
            audio_load_fn = lambda x: read_hdf5(x, "wave")  # NOQA
<<<<<<< HEAD
            mel_load_fn = lambda x: read_hdf5(x, "feats")  # NOQA
            if use_f0_and_excitation:
                f0_query, excitation_query = "*.h5", "*.h5"
                f0_load_fn = lambda x: read_hdf5(x, "f0")  # NOQA
                excitation_load_fn = lambda x: read_hdf5(x, "excitation")  # NOQA
=======
            mel_load_fn = lambda x: read_hdf5(x, args.target_feats)  # NOQA
            if config.get("use_global_condition", False):
                global_query = "*.h5"
                global_load_fn = lambda x: read_hdf5(x, "global")  # NOQA
>>>>>>> 4a608293
        elif config["format"] == "npy":
            audio_query, mel_query = "*-wave.npy", f"*-{args.target_feats}.npy"
            audio_load_fn = np.load
            mel_load_fn = np.load
<<<<<<< HEAD
            if use_f0_and_excitation:
                f0_query, excitation_query = "*-f0.npy", "*-excitation.npy"
                f0_load_fn = np.load
                excitation_load_fn = np.load
        else:
            raise ValueError("support only hdf5 or npy format.")
        if not use_f0_and_excitation:
            if not args.skip_wav_copy:
                dataset = AudioMelDataset(
                    root_dir=args.rootdir,
                    audio_query=audio_query,
                    mel_query=mel_query,
                    audio_load_fn=audio_load_fn,
                    mel_load_fn=mel_load_fn,
                    return_utt_id=True,
                )
            else:
                dataset = MelDataset(
                    root_dir=args.rootdir,
                    mel_query=mel_query,
                    mel_load_fn=mel_load_fn,
                    return_utt_id=True,
                )
        else:
            if not args.skip_wav_copy:
                dataset = AudioMelF0ExcitationDataset(
                    root_dir=args.rootdir,
                    audio_query=audio_query,
                    mel_query=mel_query,
                    f0_query=f0_query,
                    excitation_query=excitation_query,
                    audio_load_fn=audio_load_fn,
                    mel_load_fn=mel_load_fn,
                    f0_load_fn=f0_load_fn,
                    excitation_load_fn=excitation_load_fn,
                    return_utt_id=True,
                )
            else:
                dataset = MelF0ExcitationDataset(
                    root_dir=args.rootdir,
                    mel_query=mel_query,
                    f0_query=f0_query,
                    excitation_query=excitation_query,
                    mel_load_fn=mel_load_fn,
                    f0_load_fn=f0_load_fn,
                    excitation_load_fn=excitation_load_fn,
                    return_utt_id=True,
                )
    else:
        if use_f0_and_excitation:
            raise NotImplementedError("SCP format is not supported for f0 and excitation.")
=======
            if config.get("use_global_condition", False):
                global_query = "*-global.npy"
                global_load_fn = np.load
        else:
            raise ValueError("support only hdf5 or npy format.")
        if not args.skip_wav_copy:
            dataset = AudioMelDataset(
                root_dir=args.rootdir,
                audio_query=audio_query,
                audio_load_fn=audio_load_fn,
                mel_query=mel_query,
                mel_load_fn=mel_load_fn,
                global_query=global_query,
                global_load_fn=global_load_fn,
                return_utt_id=True,
            )
        else:
            dataset = MelDataset(
                root_dir=args.rootdir,
                mel_query=mel_query,
                mel_load_fn=mel_load_fn,
                global_query=global_query,
                global_load_fn=global_load_fn,
                return_utt_id=True,
            )
    else:
        if config.get("use_global_condition", False):
            raise NotImplementedError("Not supported global conditioning.")
>>>>>>> 4a608293
        if not args.skip_wav_copy:
            dataset = AudioMelSCPDataset(
                wav_scp=args.wav_scp,
                feats_scp=args.feats_scp,
                segments=args.segments,
                return_utt_id=True,
            )
        else:
            dataset = MelSCPDataset(
                feats_scp=args.feats_scp,
                return_utt_id=True,
            )
    logging.info(f"The number of files = {len(dataset)}.")

    # restore scaler
    scaler = StandardScaler()
    if config["format"] == "hdf5":
        scaler.mean_ = read_hdf5(args.stats, "mean")
        scaler.scale_ = read_hdf5(args.stats, "scale")
    elif config["format"] == "npy":
        scaler.mean_ = np.load(args.stats)[0]
        scaler.scale_ = np.load(args.stats)[1]
    else:
        raise ValueError("support only hdf5 or npy format.")
    # from version 0.23.0, this information is needed
    scaler.n_features_in_ = scaler.mean_.shape[0]

    # process each file
    for items in tqdm(dataset):
<<<<<<< HEAD
        if not use_f0_and_excitation:
            if not args.skip_wav_copy:
                utt_id, audio, mel = items
            else:
                utt_id, mel = items
        else:
            if not args.skip_wav_copy:
                utt_id, audio, mel, f0, excitation = items
            else:
                utt_id, mel, f0, excitation = items
=======
        if not args.skip_wav_copy:
            if config.get("use_global_condition", False):
                utt_id, audio, mel, g = items
            else:
                utt_id, audio, mel = items
        else:
            if config.get("use_global_condition", False):
                utt_id, mel, g = items
            else:
                utt_id, mel = items
>>>>>>> 4a608293

        # normalize
        mel_norm = scaler.transform(mel)

        # replace with the original features if the feature is binary
        if args.target_feats == "local":
            is_binary = np.logical_or(mel == 1, mel == 0).sum(axis=0) == len(mel)
            for idx, isb in enumerate(is_binary):
                if isb:
                    mel_norm[:, idx] = mel[:, idx]

        # save
        if config["format"] == "hdf5":
            write_hdf5(
                os.path.join(args.dumpdir, f"{utt_id}.h5"),
                args.target_feats,
                mel_norm.astype(np.float32),
            )
            if use_f0_and_excitation:
                write_hdf5(
                    os.path.join(args.dumpdir, f"{utt_id}.h5"),
                    "f0",
                    f0.astype(np.float32),
                )
                write_hdf5(
                    os.path.join(args.dumpdir, f"{utt_id}.h5"),
                    "excitation",
                    excitation.astype(np.float32),
                )
            if not args.skip_wav_copy:
                write_hdf5(
                    os.path.join(args.dumpdir, f"{utt_id}.h5"),
                    "wave",
                    audio.astype(np.float32),
                )
            if config.get("use_global_condition", False):
                write_hdf5(
                    os.path.join(args.dumpdir, f"{utt_id}.h5"), "global", g.reshape(-1)
                )
        elif config["format"] == "npy":
            np.save(
                os.path.join(args.dumpdir, f"{utt_id}-{args.target_feats}.npy"),
                mel_norm.astype(np.float32),
                allow_pickle=False,
            )
            if use_f0_and_excitation:
                np.save(
                    os.path.join(args.dumpdir, f"{utt_id}-f0.npy"),
                    f0.astype(np.float32),
                    allow_pickle=False,
                )
                np.save(
                    os.path.join(args.dumpdir, f"{utt_id}-excitation.npy"),
                    excitation.astype(np.float32),
                    allow_pickle=False,
                )
            if not args.skip_wav_copy:
                np.save(
                    os.path.join(args.dumpdir, f"{utt_id}-wave.npy"),
                    audio.astype(np.float32),
                    allow_pickle=False,
                )
            if config.get("use_global_condition", False):
                np.save(
                    os.path.join(args.dumpdir, f"{utt_id}-global.npy"),
                    g.reshape(-1),
                    allow_pickle=False,
                )
        else:
            raise ValueError("support only hdf5 or npy format.")


if __name__ == "__main__":
    main()<|MERGE_RESOLUTION|>--- conflicted
+++ resolved
@@ -17,15 +17,10 @@
 
 from parallel_wavegan.datasets import (
     AudioMelDataset,
-<<<<<<< HEAD
     AudioMelF0ExcitationDataset,
     AudioMelSCPDataset,
     MelDataset,
     MelF0ExcitationDataset,
-=======
-    AudioMelSCPDataset,
-    MelDataset,
->>>>>>> 4a608293
     MelSCPDataset,
 )
 from parallel_wavegan.utils import read_hdf5, write_hdf5
@@ -89,8 +84,6 @@
         type=str,
         required=True,
         help="yaml format configuration file.",
-<<<<<<< HEAD
-=======
     )
     parser.add_argument(
         "--target-feats",
@@ -98,7 +91,6 @@
         default="feats",
         choices=["feats", "local"],
         help="target name to be normalized.",
->>>>>>> 4a608293
     )
     parser.add_argument(
         "--verbose",
@@ -152,27 +144,25 @@
         if config["format"] == "hdf5":
             audio_query, mel_query = "*.h5", "*.h5"
             audio_load_fn = lambda x: read_hdf5(x, "wave")  # NOQA
-<<<<<<< HEAD
-            mel_load_fn = lambda x: read_hdf5(x, "feats")  # NOQA
+            mel_load_fn = lambda x: read_hdf5(x, args.target_feats)  # NOQA
             if use_f0_and_excitation:
                 f0_query, excitation_query = "*.h5", "*.h5"
                 f0_load_fn = lambda x: read_hdf5(x, "f0")  # NOQA
                 excitation_load_fn = lambda x: read_hdf5(x, "excitation")  # NOQA
-=======
-            mel_load_fn = lambda x: read_hdf5(x, args.target_feats)  # NOQA
             if config.get("use_global_condition", False):
                 global_query = "*.h5"
                 global_load_fn = lambda x: read_hdf5(x, "global")  # NOQA
->>>>>>> 4a608293
         elif config["format"] == "npy":
             audio_query, mel_query = "*-wave.npy", f"*-{args.target_feats}.npy"
             audio_load_fn = np.load
             mel_load_fn = np.load
-<<<<<<< HEAD
             if use_f0_and_excitation:
                 f0_query, excitation_query = "*-f0.npy", "*-excitation.npy"
                 f0_load_fn = np.load
                 excitation_load_fn = np.load
+            if config.get("use_global_condition", False):
+                global_query = "*-global.npy"
+                global_load_fn = np.load
         else:
             raise ValueError("support only hdf5 or npy format.")
         if not use_f0_and_excitation:
@@ -183,6 +173,8 @@
                     mel_query=mel_query,
                     audio_load_fn=audio_load_fn,
                     mel_load_fn=mel_load_fn,
+                    global_query=global_query,
+                    global_load_fn=global_load_fn,
                     return_utt_id=True,
                 )
             else:
@@ -190,6 +182,8 @@
                     root_dir=args.rootdir,
                     mel_query=mel_query,
                     mel_load_fn=mel_load_fn,
+                    global_query=global_query,
+                    global_load_fn=global_load_fn,
                     return_utt_id=True,
                 )
         else:
@@ -220,36 +214,8 @@
     else:
         if use_f0_and_excitation:
             raise NotImplementedError("SCP format is not supported for f0 and excitation.")
-=======
-            if config.get("use_global_condition", False):
-                global_query = "*-global.npy"
-                global_load_fn = np.load
-        else:
-            raise ValueError("support only hdf5 or npy format.")
-        if not args.skip_wav_copy:
-            dataset = AudioMelDataset(
-                root_dir=args.rootdir,
-                audio_query=audio_query,
-                audio_load_fn=audio_load_fn,
-                mel_query=mel_query,
-                mel_load_fn=mel_load_fn,
-                global_query=global_query,
-                global_load_fn=global_load_fn,
-                return_utt_id=True,
-            )
-        else:
-            dataset = MelDataset(
-                root_dir=args.rootdir,
-                mel_query=mel_query,
-                mel_load_fn=mel_load_fn,
-                global_query=global_query,
-                global_load_fn=global_load_fn,
-                return_utt_id=True,
-            )
-    else:
         if config.get("use_global_condition", False):
-            raise NotImplementedError("Not supported global conditioning.")
->>>>>>> 4a608293
+            raise NotImplementedError("SCP format is Not supported for global conditioning.")
         if not args.skip_wav_copy:
             dataset = AudioMelSCPDataset(
                 wav_scp=args.wav_scp,
@@ -279,29 +245,21 @@
 
     # process each file
     for items in tqdm(dataset):
-<<<<<<< HEAD
         if not use_f0_and_excitation:
             if not args.skip_wav_copy:
                 utt_id, audio, mel = items
             else:
                 utt_id, mel = items
+        elif config.get("use_global_condition", False):
+            if not args.skip_wav_copy:
+                utt_id, audio, mel, g = items
+            else:
+                utt_id, mel, g = items
         else:
             if not args.skip_wav_copy:
                 utt_id, audio, mel, f0, excitation = items
             else:
                 utt_id, mel, f0, excitation = items
-=======
-        if not args.skip_wav_copy:
-            if config.get("use_global_condition", False):
-                utt_id, audio, mel, g = items
-            else:
-                utt_id, audio, mel = items
-        else:
-            if config.get("use_global_condition", False):
-                utt_id, mel, g = items
-            else:
-                utt_id, mel = items
->>>>>>> 4a608293
 
         # normalize
         mel_norm = scaler.transform(mel)
