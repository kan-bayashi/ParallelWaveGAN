--- conflicted
+++ resolved
@@ -406,11 +406,7 @@
             Tensor: Target signal batch (B, 1, T).
 
         """
-<<<<<<< HEAD
-        # Time resolution check
-=======
         # time resolution check
->>>>>>> 48960e71
         y_batch, c_batch = [], []
         for idx in range(len(batch)):
             x, c = batch[idx]
@@ -428,32 +424,20 @@
             else:
                 logging.warn(f"removed short sample from batch (length={len(x)}).")
                 continue
-<<<<<<< HEAD
             y_batch += [y.astype(np.float32).reshape(-1, 1)]
             c_batch += [c.astype(np.float32)]
 
-        # Convert each batch to tensor, asuume that each item in batch has the same length
+        # convert each batch to tensor, asuume that each item in batch has the same length
         y_batch = torch.FloatTensor(np.array(y_batch)).transpose(2, 1)  # (B, 1, T)
         c_batch = torch.FloatTensor(np.array(c_batch)).transpose(2, 1)  # (B, C, T')
 
-        # Apply 16-bit mulaw conversion
+        # apply 16-bit mulaw conversion
         if self.apply_mulaw:
             with torch.no_grad():
                 y_batch = mu_law_encode(y_batch)
 
-        # Make input noise signal batch tensor
+        # make input noise signal batch tensor
         z_batch = torch.randn(y_batch.size())
-=======
-            y_batch += [y.astype(np.float32).reshape(-1, 1)]  # [(T, 1), (T, 1), ...]
-            c_batch += [c.astype(np.float32)]  # [(T' C), (T' C), ...]
-
-        # convert each batch to tensor, asuume that each item in batch has the same length
-        y_batch = torch.FloatTensor(np.array(y_batch)).transpose(2, 1)  # (B, 1, T)
-        c_batch = torch.FloatTensor(np.array(c_batch)).transpose(2, 1)  # (B, C, T')
-
-        # make input noise signal batch tensor
-        z_batch = torch.randn(y_batch.size())  # (B, 1, T)
->>>>>>> 48960e71
 
         return z_batch, c_batch, y_batch
 
