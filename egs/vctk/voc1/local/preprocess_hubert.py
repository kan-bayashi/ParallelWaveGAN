--- conflicted
+++ resolved
@@ -145,7 +145,9 @@
     # get text
     with open(args.text) as f:
         lines = [line.strip() for line in f.readlines()]
-    text = {line.split(maxsplit=1)[0]: line.split(maxsplit=1)[1].split() for line in lines}
+    text = {
+        line.split(maxsplit=1)[0]: line.split(maxsplit=1)[1].split() for line in lines
+    }
 
     # load spk2utt file
     if args.utt2spk is not None:
@@ -199,14 +201,10 @@
 
         # make sure the audio length and feature length are matched
         logging.info(f"Mod: {len(audio) - len(mel) * config['hop_size']}")
-<<<<<<< HEAD
-        # assert len(mel) * config["hop_size"] <= len(audio), "mel: {}, hop_size: {}, audio: {}".format(len(mel), config["hop_size"], len(audio))
-=======
-
         if len(mel) * config["hop_size"] <= len(audio):
-            logging.warning("len(mel) * config['hop_size'] <= len(audio), may be errors")
-        # assert len(mel) * config["hop_size"] <= len(audio)
->>>>>>> 3e262cd2
+            logging.warning(
+                "len(mel) * config['hop_size'] <= len(audio), may be errors"
+            )
         mel = mel[: len(audio) // config["hop_size"]]
         audio = audio[: len(mel) * config["hop_size"]]
         assert len(mel) * config["hop_size"] == len(audio)
