--- conflicted
+++ resolved
@@ -7,7 +7,7 @@
 . ./path.sh || exit 1;
 
 # basic settings
-stage=-1       # stage to start
+stage=1       # stage to start
 stop_stage=100 # stage to stop
 verbose=1      # verbosity level (lower is less info)
 n_gpus=1       # number of gpus in training
@@ -25,7 +25,7 @@
                           # ├── utt_2.wav
                           # │   ...
                           # └── utt_N.wav
-dumpdir=dump           # directory to dump features
+dumpdir=dump_hubert500           # directory to dump features
 
 # training related setting
 tag=""     # tag for directory to save model
@@ -41,11 +41,7 @@
 dev_set="dev"           # name of development data direcotry
 eval_set="test"         # name of evaluation data direcotry
 
-<<<<<<< HEAD
-hubert_text=hubert_unit.txt
-=======
-hubert_text=""
->>>>>>> 027ce3e0
+hubert_text=hubert_unit_500.txt
 
 # shellcheck disable=SC1091
 . utils/parse_options.sh || exit 1;
